# Author/license stamp goes here

from dolfin import (UnitCubeMesh, BoundaryMesh, VectorFunctionSpace, Function, Constant, Point)
from DolfinParticles import (particles, advect_rk3, advect_rk2, advect_particles,
                             RandomBox)
from mpi4py import MPI as pyMPI
import numpy as np
import pytest

comm = pyMPI.COMM_WORLD


@pytest.mark.parametrize('advection_scheme', ['euler', 'rk2', 'rk3'])
def test_advect_periodic(advection_scheme):
    xmin, ymin, zmin = 0., 0., 0.
    xmax, ymax, zmax = 1., 1., 1.

    mesh = UnitCubeMesh(10, 10, 10)
<<<<<<< HEAD
=======
    bmesh = BoundaryMesh(mesh, 'exterior')
>>>>>>> bd794c90

    lims = np.array([[xmin, xmin, ymin, ymax, zmin, zmax], [xmax, xmax, ymin, ymax, zmin, zmax],
                     [xmin, xmax, ymin, ymin, zmin, zmax], [xmin, xmax, ymax, ymax, zmin, zmax],
                     [xmin, xmax, ymin, ymax, zmin, zmin], [xmin, xmax, ymin, ymax, zmax, zmax]])

    vexpr = Constant((1., 1., 1.))
    V = VectorFunctionSpace(mesh, "CG", 1)
    v = Function(V)
    v.assign(vexpr)

    x = RandomBox(Point(0., 0., 0.), Point(1., 1., 1.)).generate([10, 10, 10])
    x = comm.bcast(x, root=0)
    dt = 0.05

    p = particles(x, [x*0, x**2], mesh)

    if advection_scheme == 'euler':
<<<<<<< HEAD
        ap= advect_particles(p, V, v, 'periodic', lims.flatten(), 'none')
    elif advection_scheme == 'rk2':
        ap= advect_rk2(p, V, v, 'periodic', lims.flatten(), 'none')
    elif advection_scheme == 'rk3':
        ap= advect_rk3(p, V, v, 'periodic', lims.flatten(), 'none')
=======
        ap = advect_particles(p, V, v, bmesh, 'periodic', lims.flatten(), 'none')
    elif advection_scheme == 'rk2':
        ap = advect_rk2(p, V, v, bmesh, 'periodic', lims.flatten(), 'none')
    elif advection_scheme == 'rk3':
        ap = advect_rk3(p, V, v, bmesh, 'periodic', lims.flatten(), 'none')
>>>>>>> bd794c90

    xp0 = p.positions()
    t = 0.
    while t < 1. - 1e-12:
        ap.do_step(dt)
        t += dt
    xpE = p.positions()

    xp0_root = comm.gather(xp0, root=0)
    xpE_root = comm.gather(xpE, root=0)

    assert len(xp0) == len(xpE)

    if comm.Get_rank() == 0:
        xp0_root = np.float32(np.vstack(xp0_root))
        xpE_root = np.float32(np.vstack(xpE_root))

        # Sort on x positions
        xp0_root = xp0_root[xp0_root[:, 0].argsort(), :]
        xpE_root = xpE_root[xpE_root[:, 0].argsort(), :]

        error = np.linalg.norm(xp0_root - xpE_root)
        assert error < 1e-10<|MERGE_RESOLUTION|>--- conflicted
+++ resolved
@@ -16,10 +16,6 @@
     xmax, ymax, zmax = 1., 1., 1.
 
     mesh = UnitCubeMesh(10, 10, 10)
-<<<<<<< HEAD
-=======
-    bmesh = BoundaryMesh(mesh, 'exterior')
->>>>>>> bd794c90
 
     lims = np.array([[xmin, xmin, ymin, ymax, zmin, zmax], [xmax, xmax, ymin, ymax, zmin, zmax],
                      [xmin, xmax, ymin, ymin, zmin, zmax], [xmin, xmax, ymax, ymax, zmin, zmax],
@@ -37,19 +33,11 @@
     p = particles(x, [x*0, x**2], mesh)
 
     if advection_scheme == 'euler':
-<<<<<<< HEAD
         ap= advect_particles(p, V, v, 'periodic', lims.flatten(), 'none')
     elif advection_scheme == 'rk2':
         ap= advect_rk2(p, V, v, 'periodic', lims.flatten(), 'none')
     elif advection_scheme == 'rk3':
         ap= advect_rk3(p, V, v, 'periodic', lims.flatten(), 'none')
-=======
-        ap = advect_particles(p, V, v, bmesh, 'periodic', lims.flatten(), 'none')
-    elif advection_scheme == 'rk2':
-        ap = advect_rk2(p, V, v, bmesh, 'periodic', lims.flatten(), 'none')
-    elif advection_scheme == 'rk3':
-        ap = advect_rk3(p, V, v, bmesh, 'periodic', lims.flatten(), 'none')
->>>>>>> bd794c90
 
     xp0 = p.positions()
     t = 0.
