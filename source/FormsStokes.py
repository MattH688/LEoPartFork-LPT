--- conflicted
+++ resolved
@@ -70,14 +70,8 @@
         Steady Stokes
         """
 
-<<<<<<< HEAD
         ufl_forms = self.ufl_forms(nu, f)
-        return self.fem_forms(ufl_forms['A_S'], ufl_forms['G_S'],
-                              ufl_forms['G_ST'], ufl_forms['B_S'],
-                              ufl_forms['Q_S'], ufl_forms['S_S'])
-=======
-        ufl_forms = self.__ufl_forms(nu, f)
-        return self.__fem_forms(
+        return self.fem_forms(
             ufl_forms["A_S"],
             ufl_forms["G_S"],
             ufl_forms["G_ST"],
@@ -85,7 +79,6 @@
             ufl_forms["Q_S"],
             ufl_forms["S_S"],
         )
->>>>>>> e996e68c
 
     def forms_unsteady(self, ustar, dt, nu, f):
         """
@@ -104,12 +97,7 @@
         ufl_forms["A_S"] += A
         ufl_forms["Q_S"] += Q
 
-<<<<<<< HEAD
-        return self.fem_forms(ufl_forms['A_S'], ufl_forms['G_S'],
-                              ufl_forms['G_ST'], ufl_forms['B_S'],
-                              ufl_forms['Q_S'], ufl_forms['S_S'])
-=======
-        return self.__fem_forms(
+        return self.fem_forms(
             ufl_forms["A_S"],
             ufl_forms["G_S"],
             ufl_forms["G_ST"],
@@ -117,7 +105,6 @@
             ufl_forms["Q_S"],
             ufl_forms["S_S"],
         )
->>>>>>> e996e68c
 
     def forms_multiphase(self, rho, ustar, dt, mu, f):
         """
@@ -136,15 +123,7 @@
         ufl_forms["A_S"] += A
         ufl_forms["Q_S"] += Q
 
-<<<<<<< HEAD
-        return self.fem_forms(ufl_forms['A_S'], ufl_forms['G_S'],
-                              ufl_forms['G_ST'], ufl_forms['B_S'],
-                              ufl_forms['Q_S'], ufl_forms['S_S'])
-
-    def facet_integral(self, integrand):
-        return integrand('-')*dS + integrand('+')*dS + integrand*self.ds
-=======
-        return self.__fem_forms(
+        return self.fem_forms(
             ufl_forms["A_S"],
             ufl_forms["G_S"],
             ufl_forms["G_ST"],
@@ -155,7 +134,6 @@
 
     def facet_integral(self, integrand):
         return integrand("-") * dS + integrand("+") * dS + integrand * ds
->>>>>>> e996e68c
 
     def ufl_forms(self, nu, f):
         (w, q, wbar, qbar) = self.test_functions()
