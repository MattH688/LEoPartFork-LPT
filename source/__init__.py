# -*- coding: utf-8 -*-
# Copyright (C) 2018 Jakob Maljaars
# Contact: j.m.maljaars _at_ tudelft.nl/jakobmaljaars _at_ gmail.com
#
# SPDX-License-Identifier: LGPL-3.0-or-later

# flake8: noqa

from .ParticleFun import (particles, advect_particles, advect_rk2, advect_rk3, l2projection,
                          StokesStaticCondensation, PDEStaticCondensation, AddDelete)
from .FormsPDEMap import FormsPDEMap
from .FormsStokes import FormsStokes
from .InitialConditions import (BinaryBlock, GaussianPulse, SlottedDisk, SineHump, CosineHill)
from .ParticleGenerator import (RandomRectangle, RandomCircle, RegularRectangle,
<<<<<<< HEAD
                                RandomBox, RegularBox, MeshGenerator)
=======
                                RandomBox, RegularBox)
from .utils import assign_particle_values
>>>>>>> 839b1903
<|MERGE_RESOLUTION|>--- conflicted
+++ resolved
@@ -12,9 +12,5 @@
 from .FormsStokes import FormsStokes
 from .InitialConditions import (BinaryBlock, GaussianPulse, SlottedDisk, SineHump, CosineHill)
 from .ParticleGenerator import (RandomRectangle, RandomCircle, RegularRectangle,
-<<<<<<< HEAD
                                 RandomBox, RegularBox, MeshGenerator)
-=======
-                                RandomBox, RegularBox)
-from .utils import assign_particle_values
->>>>>>> 839b1903
+from .utils import assign_particle_values