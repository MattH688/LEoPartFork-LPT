// Author: Jakob Maljaars
// Contact: j.m.maljaars _at_ tudelft.nl/jakobmaljaars _at_ gmail.com

#ifndef ADVECT_PARTICLES_H
#define ADVECT_PARTICLES_H

#include <ufc.h>
#include "particle.h"
#include "particles.h"
#include "utils.h"

#include <dolfin/function/Function.h>
#include <dolfin/function/FunctionSpace.h>
#include <dolfin/fem/FiniteElement.h>
#include <dolfin/la/GenericVector.h>
#include <dolfin/mesh/Mesh.h>
#include <dolfin/mesh/MeshEntity.h>
#include <dolfin/mesh/MeshEntityIterator.h>
#include <dolfin/mesh/MeshFunction.h>
#include <dolfin/mesh/BoundaryMesh.h>
#include <dolfin/mesh/Facet.h>
#include <dolfin/mesh/Vertex.h>
#include <dolfin/mesh/Cell.h>
#include <iostream>
#include <algorithm>
#include <limits>
#include <numeric>
#include <Eigen/Dense>

namespace dolfin{

    typedef struct facet_info_t
    {
      Point midpoint;
      Point normal;
    } facet_info;

    class advect_particles
    {

    public:
        // Constructors
        advect_particles(particles& P, FunctionSpace& U, Function& uhi,
                         const std::string type1,
                         const std::string update_particle = "none");

        // Document
        advect_particles(particles& P, FunctionSpace& U, Function& uhi,
                         const std::string type1,
                         Eigen::Ref<const Eigen::Array<double, Eigen::Dynamic, 1>> pbc_limits,
                         const std::string update_particle = "none");

        // Document
        advect_particles(particles& P, FunctionSpace& U, Function& uhi,
                         const BoundaryMesh& bmesh, const std::string type1,
                         Eigen::Ref<const Eigen::Array<std::size_t, Eigen::Dynamic, 1>> indices1,
                         const std::string type2, Eigen::Ref<const Eigen::Array<std::size_t, Eigen::Dynamic, 1>> indices2,
                         const std::string update_particle = "none");

        // Document
        advect_particles(particles& P, FunctionSpace& U, Function& uhi,
                         const BoundaryMesh& bmesh, const std::string type1, Eigen::Ref<const Eigen::Array<std::size_t, Eigen::Dynamic, 1>> indices1,
                         const std::string type2, Eigen::Ref<const Eigen::Array<std::size_t, Eigen::Dynamic, 1>> indices2,
                         Eigen::Ref<const Eigen::Array<double, Eigen::Dynamic, 1>> pbc_limits,
                         const std::string update_particle = "none" );

        // Step forward in time dt
        void do_step(double dt);

        // Destructor
        ~advect_particles();

    protected:
        particles* _P;

        // Step forward in time dt using Runge-Kutta implementation
        void do_step_rk(double dt);

        void set_facets_info();
        void set_bfacets(const std::string btype);
        void set_bfacets(const BoundaryMesh& bmesh, const std::string btype, Eigen::Ref<const Eigen::Array<std::size_t, Eigen::Dynamic, 1>> bidcs);

        std::vector<std::size_t> boundary_facets();
        std::vector<std::size_t> boundary_facets(const BoundaryMesh& bmesh, Eigen::Ref<const Eigen::Array<std::size_t, Eigen::Dynamic, 1>> bidcs);

        // Initialize open, closed and periodic facets
        std::vector<std::size_t> obc_facets, cbc_facets, pbc_facets;
        std::vector<std::vector<double>>  pbc_lims;     // Coordinates of limits
        bool pbc_active = false;

        // Timestepping scheme related
        std::vector<double> dti;
        std::vector<double> weights;
        std::size_t xp0_idx, up0_idx;

        std::size_t _space_dimension, _value_size_loc;

        std::vector<facet_info> facets_info;
        std::vector<std::vector<std::size_t>> cell2facet;

        Function* uh;
        std::shared_ptr<const FiniteElement> _element;

        // Must receive a point xp
        std::tuple<std::size_t, double> time2intersect(std::size_t cidx, double dt, const Point xp, const Point up);

        // Update particle info?
        const std::string update_particle;

        // Consider placing in particle class
        //void push_particle(const double dt, const Point& up, const std::size_t cidx, const std::size_t pidx);

        // Methods for applying bc's
        void apply_open_bc(std::size_t cidx, std::size_t pidx);
        void apply_closed_bc(double dt, Point& up, std::size_t cidx, std::size_t pidx, std::size_t fidx);
        void apply_periodic_bc(double dt, Point& up, std::size_t cidx,  std::size_t pidx, std::size_t fidx);

        void pbc_limits_violation(std::size_t cidx, std::size_t pidx);

        // TODO: Make pure virtual function for do_step?
        // Method for substepping in multistep schemes

        void do_substep(double dt, Point& up, const std::size_t cidx, std::size_t* pidx,
                       const std::size_t step, const std::size_t num_steps,
                       const std::size_t xp0_idx, const std::size_t up0_idx,
                       std::vector<std::size_t>& reloc_local_c, std::vector<particle>& reloc_local_p);

    };

<<<<<<< HEAD
    class advect_rk2 : protected advect_particles
    {
    public:
        // Constructors
        advect_rk2(particles& P, FunctionSpace& U, Function& uhi, const std::string type1,
                   const std::string update_particle = "none" );
        advect_rk2(particles& P, FunctionSpace& U, Function& uhi, const std::string type1,
                   Eigen::Ref<const Eigen::Array<double, Eigen::Dynamic, 1>> pbc_limits,
                   const std::string update_particle = "none" );
        advect_rk2(particles& P, FunctionSpace& U, Function& uhi, const BoundaryMesh& bmesh, const std::string type1,
                   Eigen::Ref<const Eigen::Array<std::size_t, Eigen::Dynamic, 1>> indices1, const std::string type2,
                   Eigen::Ref<const Eigen::Array<std::size_t, Eigen::Dynamic, 1>> indices2,
                   const std::string update_particle = "none" );

        advect_rk2(particles& P, FunctionSpace& U, Function& uhi, const BoundaryMesh& bmesh, const std::string type1,
                   Eigen::Ref<const Eigen::Array<std::size_t, Eigen::Dynamic, 1>> indices1, const std::string type2,
                   Eigen::Ref<const Eigen::Array<std::size_t, Eigen::Dynamic, 1>> indices2,
                   Eigen::Ref<const Eigen::Array<double, Eigen::Dynamic, 1>> pbc_limits,
                   const std::string update_particle = "none" );

        // Destructor
         ~advect_rk2();

        void do_step(double dt);

        // Something on particle updaters

    private:

        void update_particle_template()
        {
          const std::size_t gdim = _P->mesh()->geometry().dim();
          xp0_idx = _P->expand_template(gdim);
          up0_idx = _P->expand_template(gdim);

          // Copy position to xp0 property
          for (unsigned int cidx = 0; cidx < _P->mesh()->num_cells(); ++cidx)
          {
            for (unsigned int pidx = 0; pidx < _P->num_cell_particles(cidx); ++pidx)
              _P->set_property(cidx, pidx, xp0_idx, _P->x(cidx, pidx));
          }
        }

        void init_weights()
        {
          dti = {1.0, 1.0};
          weights = {0.5, 0.5};
        }
    };

    class advect_rk3 : protected advect_particles
=======
namespace dolfin
{

// enum for external facet types
enum class facet_t : std::uint8_t
{
  internal,
  closed,
  open,
  periodic
};

// Facet info on each facet of mesh
typedef struct facet_info_t
{
  Point midpoint;
  Point normal;
  facet_t type;
} facet_info;

class advect_particles
{

public:
  // Constructors
  advect_particles(particles& P, FunctionSpace& U, Function& uhi,
                   const std::string type1);

  // Document
  advect_particles(
      particles& P, FunctionSpace& U, Function& uhi, const std::string type1,
      Eigen::Ref<const Eigen::Array<double, Eigen::Dynamic, 1>> pbc_limits);

  // Document
  advect_particles(
      particles& P, FunctionSpace& U, Function& uhi, const BoundaryMesh& bmesh,
      const std::string type1,
      Eigen::Ref<const Eigen::Array<std::size_t, Eigen::Dynamic, 1>> indices1,
      const std::string type2,
      Eigen::Ref<const Eigen::Array<std::size_t, Eigen::Dynamic, 1>> indices2);

  // Document
  advect_particles(
      particles& P, FunctionSpace& U, Function& uhi, const BoundaryMesh& bmesh,
      const std::string type1,
      Eigen::Ref<const Eigen::Array<std::size_t, Eigen::Dynamic, 1>> indices1,
      const std::string type2,
      Eigen::Ref<const Eigen::Array<std::size_t, Eigen::Dynamic, 1>> indices2,
      Eigen::Ref<const Eigen::Array<double, Eigen::Dynamic, 1>> pbc_limits);

  // Step forward in time dt
  void do_step(double dt);

  // Update facet info on moving mesh
  void update_facets_info();

  // Destructor
  ~advect_particles();

protected:
  particles* _P;

  void set_bfacets(const std::string btype);
  void set_bfacets(
      const BoundaryMesh& bmesh, const std::string btype,
      Eigen::Ref<const Eigen::Array<std::size_t, Eigen::Dynamic, 1>> bidcs);

  std::vector<std::size_t> boundary_facets();
  std::vector<std::size_t> boundary_facets(
      const BoundaryMesh& bmesh,
      Eigen::Ref<const Eigen::Array<std::size_t, Eigen::Dynamic, 1>> bidcs);

  // Limits for periodic facets
  std::vector<std::vector<double>> pbc_lims; // Coordinates of limits
  bool pbc_active = false;

  // Timestepping scheme related
  std::vector<double> dti;
  std::vector<double> weights;

  std::size_t _space_dimension, _value_size_loc;

  // Facet information
  // (normal, midpoint, type(internal, open, closed, periodic))
  std::vector<facet_info> facets_info;

  Function* uh;
  std::shared_ptr<const FiniteElement> _element;

  // Must receive a point xp
  std::tuple<std::size_t, double>
  time2intersect(std::size_t cidx, double dt, const Point xp, const Point up);

  // Consider placing in particle class
  // void push_particle(const double dt, const Point& up, const std::size_t
  // cidx, const std::size_t pidx);

  // Methods for applying bc's
  void apply_open_bc(std::size_t cidx, std::size_t pidx);
  void apply_closed_bc(double dt, Point& up, std::size_t cidx, std::size_t pidx,
                       std::size_t fidx);
  void apply_periodic_bc(double dt, Point& up, std::size_t cidx,
                         std::size_t pidx, std::size_t fidx);

  void pbc_limits_violation(std::size_t cidx, std::size_t pidx);

  // TODO: Make pure virtual function for do_step?
  // Method for substepping in multistep schemes

  void do_substep(double dt, Point& up, const std::size_t cidx,
                  std::size_t* pidx, const std::size_t step,
                  const std::size_t num_steps, const std::size_t xp0_idx,
                  const std::size_t up0_idx,
                  std::vector<std::size_t>& reloc_local_c,
                  std::vector<particle>& reloc_local_p);
};

class advect_rk2 : public advect_particles
{
public:
  // Constructors
  advect_rk2(particles& P, FunctionSpace& U, Function& uhi,
             const std::string type1);
  advect_rk2(
      particles& P, FunctionSpace& U, Function& uhi, const std::string type1,
      Eigen::Ref<const Eigen::Array<double, Eigen::Dynamic, 1>> pbc_limits);
  advect_rk2(
      particles& P, FunctionSpace& U, Function& uhi, const BoundaryMesh& bmesh,
      const std::string type1,
      Eigen::Ref<const Eigen::Array<std::size_t, Eigen::Dynamic, 1>> indices1,
      const std::string type2,
      Eigen::Ref<const Eigen::Array<std::size_t, Eigen::Dynamic, 1>> indices2);

  advect_rk2(
      particles& P, FunctionSpace& U, Function& uhi, const BoundaryMesh& bmesh,
      const std::string type1,
      Eigen::Ref<const Eigen::Array<std::size_t, Eigen::Dynamic, 1>> indices1,
      const std::string type2,
      Eigen::Ref<const Eigen::Array<std::size_t, Eigen::Dynamic, 1>> indices2,
      Eigen::Ref<const Eigen::Array<double, Eigen::Dynamic, 1>> pbc_limits);

  // Step forward in time dt
  void do_step(double dt);

  // Destructor
  ~advect_rk2();

private:
  std::size_t xp0_idx, up0_idx;

  void update_particle_template()
  {
    const std::size_t gdim = _P->mesh()->geometry().dim();
    xp0_idx = _P->expand_template(gdim);
    up0_idx = _P->expand_template(gdim);

    // Copy position to xp0 property
    for (unsigned int cidx = 0; cidx < _P->mesh()->num_cells(); ++cidx)
    {
      for (unsigned int pidx = 0; pidx < _P->num_cell_particles(cidx); ++pidx)
        _P->set_property(cidx, pidx, xp0_idx, _P->x(cidx, pidx));
    }
  }

  void init_weights()
  {
    dti = {1.0, 1.0};
    weights = {0.5, 0.5};
  }
};

class advect_rk3 : public advect_particles
{
public:
  // Constructors
  advect_rk3(particles& P, FunctionSpace& U, Function& uhi,
             const std::string type1);
  advect_rk3(
      particles& P, FunctionSpace& U, Function& uhi, const std::string type1,
      Eigen::Ref<const Eigen::Array<double, Eigen::Dynamic, 1>> pbc_limits);
  advect_rk3(
      particles& P, FunctionSpace& U, Function& uhi, const BoundaryMesh& bmesh,
      const std::string type1,
      Eigen::Ref<const Eigen::Array<std::size_t, Eigen::Dynamic, 1>> indices1,
      const std::string type2,
      Eigen::Ref<const Eigen::Array<std::size_t, Eigen::Dynamic, 1>> indices2);

  advect_rk3(
      particles& P, FunctionSpace& U, Function& uhi, const BoundaryMesh& bmesh,
      const std::string type1,
      Eigen::Ref<const Eigen::Array<std::size_t, Eigen::Dynamic, 1>> indices1,
      const std::string type2,
      Eigen::Ref<const Eigen::Array<std::size_t, Eigen::Dynamic, 1>> indices2,
      Eigen::Ref<const Eigen::Array<double, Eigen::Dynamic, 1>> pbc_limits);

  // Step forward in time dt
  void do_step(double dt);

  // Destructor
  ~advect_rk3();

private:
  std::size_t xp0_idx, up0_idx;

  void update_particle_template()
  {
    const std::size_t gdim = _P->mesh()->geometry().dim();
    xp0_idx = _P->expand_template(gdim);
    up0_idx = _P->expand_template(gdim);

    // Copy position to xp0 property
    for (unsigned int cidx = 0; cidx < _P->mesh()->num_cells(); ++cidx)
>>>>>>> 9ed95164
    {
    public:
        // Constructors
        advect_rk3(particles& P, FunctionSpace& U, Function& uhi, const std::string type1,
                   const std::string update_particle = "none" );
        advect_rk3(particles& P, FunctionSpace& U, Function& uhi, const std::string type1,
                   Eigen::Ref<const Eigen::Array<double, Eigen::Dynamic, 1>> pbc_limits,
                   const std::string update_particle = "none" );
        advect_rk3(particles& P, FunctionSpace& U, Function& uhi, const BoundaryMesh& bmesh, const std::string type1,
                   Eigen::Ref<const Eigen::Array<std::size_t, Eigen::Dynamic, 1>> indices1,
                   const std::string type2, Eigen::Ref<const Eigen::Array<std::size_t, Eigen::Dynamic, 1>> indices2,
                   const std::string update_particle = "none" );

        advect_rk3(particles& P, FunctionSpace& U, Function& uhi, const BoundaryMesh& bmesh, const std::string type1,
                   Eigen::Ref<const Eigen::Array<std::size_t, Eigen::Dynamic, 1>> indices1,
                   const std::string type2, Eigen::Ref<const Eigen::Array<std::size_t, Eigen::Dynamic, 1>> indices2,
                   Eigen::Ref<const Eigen::Array<double, Eigen::Dynamic, 1>> pbc_limits,
                   const std::string update_particle = "none" );

        // Destructor
         ~advect_rk3();

        void do_step(double dt);

    private:

        void update_particle_template()
        {
          const std::size_t gdim = _P->mesh()->geometry().dim();
          xp0_idx = _P->expand_template(gdim);
          up0_idx = _P->expand_template(gdim);

          // Copy position to xp0 property
          for (unsigned int cidx = 0; cidx < _P->mesh()->num_cells(); ++cidx)
          {
            for (unsigned int pidx = 0; pidx < _P->num_cell_particles(cidx); ++pidx)
              _P->set_property(cidx, pidx, xp0_idx, _P->x(cidx, pidx));
          }
        }

        void init_weights()
        {
          dti = {0.5, 0.75, 1.0};
          weights = {2./9., 3./9., 4./9.};
        }
    };
}
#endif // ADVECT_PARTICLES_H<|MERGE_RESOLUTION|>--- conflicted
+++ resolved
@@ -1,188 +1,36 @@
 // Author: Jakob Maljaars
 // Contact: j.m.maljaars _at_ tudelft.nl/jakobmaljaars _at_ gmail.com
+// Copyright: (c) 2018
+// License: GNU Lesser GPL version 3 or any later version
 
 #ifndef ADVECT_PARTICLES_H
 #define ADVECT_PARTICLES_H
 
-#include <ufc.h>
 #include "particle.h"
 #include "particles.h"
 #include "utils.h"
-
+#include <ufc.h>
+
+#include <Eigen/Dense>
+#include <algorithm>
+#include <dolfin/fem/FiniteElement.h>
 #include <dolfin/function/Function.h>
 #include <dolfin/function/FunctionSpace.h>
-#include <dolfin/fem/FiniteElement.h>
 #include <dolfin/la/GenericVector.h>
+#include <dolfin/mesh/BoundaryMesh.h>
+#include <dolfin/mesh/Cell.h>
+#include <dolfin/mesh/Facet.h>
 #include <dolfin/mesh/Mesh.h>
 #include <dolfin/mesh/MeshEntity.h>
 #include <dolfin/mesh/MeshEntityIterator.h>
 #include <dolfin/mesh/MeshFunction.h>
-#include <dolfin/mesh/BoundaryMesh.h>
-#include <dolfin/mesh/Facet.h>
 #include <dolfin/mesh/Vertex.h>
-#include <dolfin/mesh/Cell.h>
 #include <iostream>
-#include <algorithm>
 #include <limits>
 #include <numeric>
-#include <Eigen/Dense>
-
-namespace dolfin{
-
-    typedef struct facet_info_t
-    {
-      Point midpoint;
-      Point normal;
-    } facet_info;
-
-    class advect_particles
-    {
-
-    public:
-        // Constructors
-        advect_particles(particles& P, FunctionSpace& U, Function& uhi,
-                         const std::string type1,
-                         const std::string update_particle = "none");
-
-        // Document
-        advect_particles(particles& P, FunctionSpace& U, Function& uhi,
-                         const std::string type1,
-                         Eigen::Ref<const Eigen::Array<double, Eigen::Dynamic, 1>> pbc_limits,
-                         const std::string update_particle = "none");
-
-        // Document
-        advect_particles(particles& P, FunctionSpace& U, Function& uhi,
-                         const BoundaryMesh& bmesh, const std::string type1,
-                         Eigen::Ref<const Eigen::Array<std::size_t, Eigen::Dynamic, 1>> indices1,
-                         const std::string type2, Eigen::Ref<const Eigen::Array<std::size_t, Eigen::Dynamic, 1>> indices2,
-                         const std::string update_particle = "none");
-
-        // Document
-        advect_particles(particles& P, FunctionSpace& U, Function& uhi,
-                         const BoundaryMesh& bmesh, const std::string type1, Eigen::Ref<const Eigen::Array<std::size_t, Eigen::Dynamic, 1>> indices1,
-                         const std::string type2, Eigen::Ref<const Eigen::Array<std::size_t, Eigen::Dynamic, 1>> indices2,
-                         Eigen::Ref<const Eigen::Array<double, Eigen::Dynamic, 1>> pbc_limits,
-                         const std::string update_particle = "none" );
-
-        // Step forward in time dt
-        void do_step(double dt);
-
-        // Destructor
-        ~advect_particles();
-
-    protected:
-        particles* _P;
-
-        // Step forward in time dt using Runge-Kutta implementation
-        void do_step_rk(double dt);
-
-        void set_facets_info();
-        void set_bfacets(const std::string btype);
-        void set_bfacets(const BoundaryMesh& bmesh, const std::string btype, Eigen::Ref<const Eigen::Array<std::size_t, Eigen::Dynamic, 1>> bidcs);
-
-        std::vector<std::size_t> boundary_facets();
-        std::vector<std::size_t> boundary_facets(const BoundaryMesh& bmesh, Eigen::Ref<const Eigen::Array<std::size_t, Eigen::Dynamic, 1>> bidcs);
-
-        // Initialize open, closed and periodic facets
-        std::vector<std::size_t> obc_facets, cbc_facets, pbc_facets;
-        std::vector<std::vector<double>>  pbc_lims;     // Coordinates of limits
-        bool pbc_active = false;
-
-        // Timestepping scheme related
-        std::vector<double> dti;
-        std::vector<double> weights;
-        std::size_t xp0_idx, up0_idx;
-
-        std::size_t _space_dimension, _value_size_loc;
-
-        std::vector<facet_info> facets_info;
-        std::vector<std::vector<std::size_t>> cell2facet;
-
-        Function* uh;
-        std::shared_ptr<const FiniteElement> _element;
-
-        // Must receive a point xp
-        std::tuple<std::size_t, double> time2intersect(std::size_t cidx, double dt, const Point xp, const Point up);
-
-        // Update particle info?
-        const std::string update_particle;
-
-        // Consider placing in particle class
-        //void push_particle(const double dt, const Point& up, const std::size_t cidx, const std::size_t pidx);
-
-        // Methods for applying bc's
-        void apply_open_bc(std::size_t cidx, std::size_t pidx);
-        void apply_closed_bc(double dt, Point& up, std::size_t cidx, std::size_t pidx, std::size_t fidx);
-        void apply_periodic_bc(double dt, Point& up, std::size_t cidx,  std::size_t pidx, std::size_t fidx);
-
-        void pbc_limits_violation(std::size_t cidx, std::size_t pidx);
-
-        // TODO: Make pure virtual function for do_step?
-        // Method for substepping in multistep schemes
-
-        void do_substep(double dt, Point& up, const std::size_t cidx, std::size_t* pidx,
-                       const std::size_t step, const std::size_t num_steps,
-                       const std::size_t xp0_idx, const std::size_t up0_idx,
-                       std::vector<std::size_t>& reloc_local_c, std::vector<particle>& reloc_local_p);
-
-    };
-
-<<<<<<< HEAD
-    class advect_rk2 : protected advect_particles
-    {
-    public:
-        // Constructors
-        advect_rk2(particles& P, FunctionSpace& U, Function& uhi, const std::string type1,
-                   const std::string update_particle = "none" );
-        advect_rk2(particles& P, FunctionSpace& U, Function& uhi, const std::string type1,
-                   Eigen::Ref<const Eigen::Array<double, Eigen::Dynamic, 1>> pbc_limits,
-                   const std::string update_particle = "none" );
-        advect_rk2(particles& P, FunctionSpace& U, Function& uhi, const BoundaryMesh& bmesh, const std::string type1,
-                   Eigen::Ref<const Eigen::Array<std::size_t, Eigen::Dynamic, 1>> indices1, const std::string type2,
-                   Eigen::Ref<const Eigen::Array<std::size_t, Eigen::Dynamic, 1>> indices2,
-                   const std::string update_particle = "none" );
-
-        advect_rk2(particles& P, FunctionSpace& U, Function& uhi, const BoundaryMesh& bmesh, const std::string type1,
-                   Eigen::Ref<const Eigen::Array<std::size_t, Eigen::Dynamic, 1>> indices1, const std::string type2,
-                   Eigen::Ref<const Eigen::Array<std::size_t, Eigen::Dynamic, 1>> indices2,
-                   Eigen::Ref<const Eigen::Array<double, Eigen::Dynamic, 1>> pbc_limits,
-                   const std::string update_particle = "none" );
-
-        // Destructor
-         ~advect_rk2();
-
-        void do_step(double dt);
-
-        // Something on particle updaters
-
-    private:
-
-        void update_particle_template()
-        {
-          const std::size_t gdim = _P->mesh()->geometry().dim();
-          xp0_idx = _P->expand_template(gdim);
-          up0_idx = _P->expand_template(gdim);
-
-          // Copy position to xp0 property
-          for (unsigned int cidx = 0; cidx < _P->mesh()->num_cells(); ++cidx)
-          {
-            for (unsigned int pidx = 0; pidx < _P->num_cell_particles(cidx); ++pidx)
-              _P->set_property(cidx, pidx, xp0_idx, _P->x(cidx, pidx));
-          }
-        }
-
-        void init_weights()
-        {
-          dti = {1.0, 1.0};
-          weights = {0.5, 0.5};
-        }
-    };
-
-    class advect_rk3 : protected advect_particles
-=======
+
 namespace dolfin
 {
-
 // enum for external facet types
 enum class facet_t : std::uint8_t
 {
@@ -242,6 +90,10 @@
 protected:
   particles* _P;
 
+  // Step forward in time dt using Runge-Kutta implementation
+  void do_step_rk(double dt);
+
+  void set_facets_info();
   void set_bfacets(const std::string btype);
   void set_bfacets(
       const BoundaryMesh& bmesh, const std::string btype,
@@ -259,12 +111,12 @@
   // Timestepping scheme related
   std::vector<double> dti;
   std::vector<double> weights;
+  std::size_t xp0_idx, up0_idx;
 
   std::size_t _space_dimension, _value_size_loc;
 
-  // Facet information
-  // (normal, midpoint, type(internal, open, closed, periodic))
   std::vector<facet_info> facets_info;
+  std::vector<std::vector<std::size_t>> cell2facet;
 
   Function* uh;
   std::shared_ptr<const FiniteElement> _element;
@@ -303,9 +155,11 @@
   // Constructors
   advect_rk2(particles& P, FunctionSpace& U, Function& uhi,
              const std::string type1);
+
   advect_rk2(
       particles& P, FunctionSpace& U, Function& uhi, const std::string type1,
       Eigen::Ref<const Eigen::Array<double, Eigen::Dynamic, 1>> pbc_limits);
+
   advect_rk2(
       particles& P, FunctionSpace& U, Function& uhi, const BoundaryMesh& bmesh,
       const std::string type1,
@@ -320,16 +174,15 @@
       const std::string type2,
       Eigen::Ref<const Eigen::Array<std::size_t, Eigen::Dynamic, 1>> indices2,
       Eigen::Ref<const Eigen::Array<double, Eigen::Dynamic, 1>> pbc_limits);
-
-  // Step forward in time dt
-  void do_step(double dt);
 
   // Destructor
   ~advect_rk2();
 
+  void do_step(double dt);
+
+  // Something on particle updaters
+
 private:
-  std::size_t xp0_idx, up0_idx;
-
   void update_particle_template()
   {
     const std::size_t gdim = _P->mesh()->geometry().dim();
@@ -392,52 +245,18 @@
 
     // Copy position to xp0 property
     for (unsigned int cidx = 0; cidx < _P->mesh()->num_cells(); ++cidx)
->>>>>>> 9ed95164
     {
-    public:
-        // Constructors
-        advect_rk3(particles& P, FunctionSpace& U, Function& uhi, const std::string type1,
-                   const std::string update_particle = "none" );
-        advect_rk3(particles& P, FunctionSpace& U, Function& uhi, const std::string type1,
-                   Eigen::Ref<const Eigen::Array<double, Eigen::Dynamic, 1>> pbc_limits,
-                   const std::string update_particle = "none" );
-        advect_rk3(particles& P, FunctionSpace& U, Function& uhi, const BoundaryMesh& bmesh, const std::string type1,
-                   Eigen::Ref<const Eigen::Array<std::size_t, Eigen::Dynamic, 1>> indices1,
-                   const std::string type2, Eigen::Ref<const Eigen::Array<std::size_t, Eigen::Dynamic, 1>> indices2,
-                   const std::string update_particle = "none" );
-
-        advect_rk3(particles& P, FunctionSpace& U, Function& uhi, const BoundaryMesh& bmesh, const std::string type1,
-                   Eigen::Ref<const Eigen::Array<std::size_t, Eigen::Dynamic, 1>> indices1,
-                   const std::string type2, Eigen::Ref<const Eigen::Array<std::size_t, Eigen::Dynamic, 1>> indices2,
-                   Eigen::Ref<const Eigen::Array<double, Eigen::Dynamic, 1>> pbc_limits,
-                   const std::string update_particle = "none" );
-
-        // Destructor
-         ~advect_rk3();
-
-        void do_step(double dt);
-
-    private:
-
-        void update_particle_template()
-        {
-          const std::size_t gdim = _P->mesh()->geometry().dim();
-          xp0_idx = _P->expand_template(gdim);
-          up0_idx = _P->expand_template(gdim);
-
-          // Copy position to xp0 property
-          for (unsigned int cidx = 0; cidx < _P->mesh()->num_cells(); ++cidx)
-          {
-            for (unsigned int pidx = 0; pidx < _P->num_cell_particles(cidx); ++pidx)
-              _P->set_property(cidx, pidx, xp0_idx, _P->x(cidx, pidx));
-          }
-        }
-
-        void init_weights()
-        {
-          dti = {0.5, 0.75, 1.0};
-          weights = {2./9., 3./9., 4./9.};
-        }
-    };
-}
+      for (unsigned int pidx = 0; pidx < _P->num_cell_particles(cidx); ++pidx)
+        _P->set_property(cidx, pidx, xp0_idx, _P->x(cidx, pidx));
+    }
+  }
+
+  void init_weights()
+  {
+    dti = {0.5, 0.75, 1.0};
+    weights = {2. / 9., 3. / 9., 4. / 9.};
+  }
+};
+} // namespace dolfin
+
 #endif // ADVECT_PARTICLES_H