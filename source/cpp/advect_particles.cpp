// Author: Jakob Maljaars
// Contact: j.m.maljaars _at_ tudelft.nl/jakobmaljaars _at_ gmail.com
// Copyright: (c) 2018
// License: GNU Lesser GPL version 3 or any later version

#include "advect_particles.h"
using namespace dolfin;

//-----------------------------------------------------------------------------
advect_particles::advect_particles(particles& P, FunctionSpace& U,
                                   Function& uhi, const std::string type1)
    : _P(&P), uh(&uhi), _element(U.element())
{
  /*
   * Following types are distinguished:
   * "open"       --> open boundary
   * "periodic"   --> periodic bc (additional info on extent required)
   * "closed"     --> closed boundary
   */
<<<<<<< HEAD
  set_bfacets(type1);

=======
>>>>>>> 94e8b761
  // Set facet info
  set_facets_info();

  // Set all external facets to type1
  set_bfacets(type1);

  // Set some other useful info
  _space_dimension = _element->space_dimension();
  _value_size_loc = 1;
  for (std::size_t i = 0; i < _element->value_rank(); i++)
    _value_size_loc *= _element->value_dimension(i);
}
//-----------------------------------------------------------------------------
// Using delegate constructors here
advect_particles::advect_particles(
    particles& P, FunctionSpace& U, Function& uhi, const std::string type1,
    Eigen::Ref<const Eigen::Array<double, Eigen::Dynamic, 1>> pbc_limits)
    : advect_particles::advect_particles(P, U, uhi, type1)
{
  std::size_t gdim = _P->mesh()->geometry().dim();

  // Then the only thing to do: check if type1 was "periodic"
  if (type1 == "periodic")
  {
    // TODO: Perform a check if it has the right size, always has to come in
    // pairs
    // TODO: do provided values make sense?
    if ((pbc_limits.size() % (gdim * 4)) != 0)
    {
      dolfin_error("advect_particles.cpp::advect_particles",
                   "construct periodic boundary information",
                   "Incorrect shape of pbc_limits provided?");
    }

    std::size_t num_rows = pbc_limits.size() / (gdim * 2);
    for (std::size_t i = 0; i < num_rows; i++)
    {
      std::vector<double> pbc_helper(gdim * 2);
      for (std::size_t j = 0; j < gdim * 2; j++)
        pbc_helper[j] = pbc_limits[i * gdim * 2 + j];

      pbc_lims.push_back(pbc_helper);
    }
    pbc_active = true;
  }
  else
  {
    dolfin_error("advect_particles.cpp::advect_particles",
                 "could not set pbc_lims",
                 "Did you provide limits for a non-periodic BC?");
  }
}
//-----------------------------------------------------------------------------
advect_particles::advect_particles(
    particles& P, FunctionSpace& U, Function& uhi, const BoundaryMesh& bmesh,
    const std::string type1,
    Eigen::Ref<const Eigen::Array<std::size_t, Eigen::Dynamic, 1>> indices1,
    const std::string type2,
    Eigen::Ref<const Eigen::Array<std::size_t, Eigen::Dynamic, 1>> indices2)
    : _P(&P), uh(&uhi), _element(U.element())
{
  if (type1 == type2)
  {
    dolfin_error("advect_particles.cpp::advect_particles",
                 "could not initialize advect_particles",
                 "Are boundary 1 and boundary 2 of the same type?");
  }

  // Set facet info
  set_facets_info();

  // Set all external facets to type1
  set_bfacets(type1);
  // Set marked external facets to type2
  set_bfacets(bmesh, type2, indices2);

  // Set some other useful info
  _space_dimension = _element->space_dimension();
  _value_size_loc = 1;
  for (std::size_t i = 0; i < _element->value_rank(); i++)
    _value_size_loc *= _element->value_dimension(i);
}
//-----------------------------------------------------------------------------
advect_particles::advect_particles(
    particles& P, FunctionSpace& U, Function& uhi, const BoundaryMesh& bmesh,
    const std::string type1,
    Eigen::Ref<const Eigen::Array<std::size_t, Eigen::Dynamic, 1>> indices1,
    const std::string type2,
    Eigen::Ref<const Eigen::Array<std::size_t, Eigen::Dynamic, 1>> indices2,
    Eigen::Ref<const Eigen::Array<double, Eigen::Dynamic, 1>> pbc_limits)
    : advect_particles::advect_particles(P, U, uhi, bmesh, type1, indices1,
                                         type2, indices2)
{
  std::size_t gdim = _P->mesh()->geometry().dim();

  if (type1 == "periodic" || type2 == "periodic")
  {
    if ((pbc_limits.size() % (gdim * 4)) != 0)
    {
      dolfin_error("advect_particles.cpp::advect_particles",
                   "construct periodic boundary information",
                   "Incorrect shape of pbc_limits provided?");
    }

    std::size_t num_rows = pbc_limits.size() / (gdim * 2);
    for (std::size_t i = 0; i < num_rows; i++)
    {
      std::vector<double> pbc_helper(gdim * 2);
      for (std::size_t j = 0; j < gdim * 2; j++)
        pbc_helper[j] = pbc_limits[i * gdim * 2 + j];

      pbc_lims.push_back(pbc_helper);
    }
    pbc_active = true;
  }
  else
  {
    dolfin_error("advect_particles.cpp::advect_particles",
                 "could not set pbc_lims",
                 "Did you provide limits for a non-periodic BC?");
  }
}
//-----------------------------------------------------------------------------
void advect_particles::set_facets_info()
{
  // Cache midpoint, and normal of each facet in mesh
  // Note that in DOLFIN simplicial cells, Facet f_i is opposite Vertex v_i,
  // etc.

  const Mesh* mesh = _P->mesh();
  std::size_t tdim = mesh->topology().dim();
  const std::size_t num_cell_facets = mesh->type().num_entities(tdim - 1);

  // Information for each facet of the mesh
  facets_info.resize(mesh->num_entities(tdim - 1));

  for (FacetIterator fi(*mesh); !fi.end(); ++fi)
  {
    // Get and store facet normal and facet midpoint
    Point facet_n = fi->normal();
    Point facet_mp = fi->midpoint();
    std::vector<bool> outward_normal;

    // FIXME: could just look at first cell only, simplifies code

    int i = 0;
    for (CellIterator ci(*fi); !ci.end(); ++ci)
    {
      const unsigned int* cell_facets = ci->entities(tdim - 1);

      // Find which facet this is in the cell
      const std::size_t local_index
          = std::find(cell_facets, cell_facets + num_cell_facets, fi->index())
            - cell_facets;
      assert(local_index < num_cell_facets);

      // Get cell vertex opposite facet
      Vertex v(*mesh, ci->entities(0)[local_index]);

      // Take vector from facet midpoint to opposite vertex
      // and compare to facet normal.
      const Point q = v.point() - facet_mp;
      const double dir = q.dot(facet_n);
      assert(std::abs(dir) > 1e-10);
      bool outward_pointing = (dir < 0);

      // Make sure that the facet normal is always outward pointing
      // from Cell 0.
      if (!outward_pointing and i == 0)
      {
        facet_n *= -1.0;
        outward_pointing = true;
      }

      // Store outward normal bool for safety check (below)
      outward_normal.push_back(outward_pointing);
      ++i;
    }

    // Safety check
    if (fi->num_entities(tdim) == 2)
    {
      if (outward_normal[0] == outward_normal[1])
      {
        dolfin_error(
            "advect_particles.cpp::set_facets_info",
            "get correct facet normal direction",
            "The normal cannot be of same direction for neighboring cells");
      }
    }

    // Store info in facets_info array
    const std::size_t index = fi->index();
    facets_info[index].midpoint = facet_mp;
    facets_info[index].normal = facet_n;
  } // End facet iterator
}
//-----------------------------------------------------------------------------
void advect_particles::set_bfacets(std::string btype)
{

  // Type of external facet to set on all external facets
  facet_t external_facet_type;
  if (btype == "closed")
    external_facet_type = facet_t::closed;
  else if (btype == "open")
    external_facet_type = facet_t::open;
  else if (btype == "periodic")
    external_facet_type = facet_t::periodic;
  else
  {
    dolfin_error("advect_particles.cpp", "set external facet type",
                 "Invalid value: %s", btype);
  }

  const Mesh* mesh = _P->mesh();
  const std::size_t tdim = mesh->topology().dim();
  for (FacetIterator fi(*mesh); !fi.end(); ++fi)
  {
    if (fi->num_global_entities(tdim) == 1)
      facets_info[fi->index()].type = external_facet_type;
    else
      facets_info[fi->index()].type = facet_t::internal;
  }
}
//-----------------------------------------------------------------------------
void advect_particles::set_bfacets(
    const BoundaryMesh& bmesh, const std::string btype,
    Eigen::Ref<const Eigen::Array<std::size_t, Eigen::Dynamic, 1>> bidcs)
{
  facet_t ftype;
  if (btype == "closed")
    ftype = facet_t::closed;
  else if (btype == "open")
    ftype = facet_t::open;
  else if (btype == "periodic")
    ftype = facet_t::periodic;
  else
  {
    dolfin_error("advect_particles.cpp", "set external facet type",
                 "Invalid value: %s", btype);
  }

  const std::vector<std::size_t> marked_facets = boundary_facets(bmesh, bidcs);
  for (auto& idx : marked_facets)
    facets_info[idx].type = ftype;
}
//-----------------------------------------------------------------------------
std::vector<std::size_t> advect_particles::boundary_facets(
    const BoundaryMesh& bmesh,
    Eigen::Ref<const Eigen::Array<std::size_t, Eigen::Dynamic, 1>> bidcs)
{
  // This method is not yet tested!
  std::size_t d = _P->mesh()->geometry().dim() - 1;
  MeshFunction<std::size_t> boundary_facets = bmesh.entity_map(d);
  std::size_t* val = boundary_facets.values();
  std::vector<std::size_t> bfacet_idcs;

  for (Eigen::Index i = 0; i < bidcs.size(); i++)
  {
    // Return the facet index on the parent mesh
    bfacet_idcs.push_back(*(val + bidcs[i]));

    // Debugging only, check if diff equals 0
    Cell fbm(bmesh, bidcs[i]);
    Facet fm(*(_P->mesh()), *(val + bidcs[i]));

    Point diff = fm.midpoint() - fbm.midpoint();
    if (diff.norm() > 1E-10)
      dolfin_error("advect_particles.cpp::boundary_facets 2",
                   "finding facets matching boundary mesh facets", "Unknown");
  }
  return bfacet_idcs;
}
//-----------------------------------------------------------------------------
void advect_particles::do_step(double dt)
{
  const Mesh* mesh = _P->mesh();
  const MPI_Comm mpi_comm = mesh->mpi_comm();
  const std::size_t gdim = mesh->geometry().dim();
  const std::size_t tdim = mesh->topology().dim();

  std::size_t num_processes = MPI::size(mpi_comm);

  // Needed for local reloc
  std::vector<std::size_t> reloc_local_c;
  std::vector<particle> reloc_local_p;

  for (CellIterator ci(*(_P->mesh())); !ci.end(); ++ci)
  {
    std::vector<double> coeffs;
    // Restrict once per cell, once per timestep
    Utils::return_expansion_coeffs(coeffs, *ci, uh);

    // Loop over particles in cell
    for (unsigned int i = 0; i < _P->num_cell_particles(ci->index()); i++)
    {
      // FIXME: It might be better to use 'pointer iterator here' as we need to
      // erase from cell2part vector now we decrement iterator int when needed

      Eigen::MatrixXd basis_mat(_value_size_loc, _space_dimension);
      Utils::return_basis_matrix(basis_mat.data(), _P->x(ci->index(), i), *ci,
                                 _element);

      // Compute value at point using expansion coeffs and basis matrix, first
      // convert to Eigen matrix
      Eigen::Map<Eigen::VectorXd> exp_coeffs(coeffs.data(), _space_dimension);
      Eigen::VectorXd u_p = basis_mat * exp_coeffs;

      // Convert velocity to point
      Point up(gdim, u_p.data());

      std::size_t cidx_recv = ci->index();
      double dt_rem = dt;

      while (dt_rem > 1E-15)
      {
        // Returns facet which is intersected and the time it takes to do so
        std::tuple<std::size_t, double> intersect_info
            = time2intersect(cidx_recv, dt_rem, _P->x(ci->index(), i), up);
        const std::size_t target_facet = std::get<0>(intersect_info);
        const double dt_int = std::get<1>(intersect_info);

        if (target_facet == std::numeric_limits<std::size_t>::max())
        {
          // Then remain within cell, finish time step
          _P->push_particle(dt_rem, up, ci->index(), i);
          dt_rem = 0.0;
          // TODO: if step == last tstep: update particle position old to most
          // recent value If cidx_recv != ci->index(), particles crossed facet
          // and hence need to be relocated
          if (cidx_recv != ci->index())
          {
            reloc_local_c.push_back(cidx_recv);
            reloc_local_p.push_back(_P->get_particle(ci->index(), i));
            _P->delete_particle(ci->index(), i);
            i--; // Decrement iterator
          }
        }
        else
        {
          const Facet f(*mesh, target_facet);
          const unsigned int* facet_cells = f.entities(tdim);

          // Two options: if internal (==2) else if boundary
          if (f.num_entities(tdim) == 2)
          {
            // Then we cross facet which has a neighboring cell
            _P->push_particle(dt_int, up, ci->index(), i);

            cidx_recv = (facet_cells[0] == cidx_recv) ? facet_cells[1]
                                                      : facet_cells[0];

            // Update remaining time
            dt_rem -= dt_int;
            if (dt_rem < 1E-15)
            {
              // Then terminate
              dt_rem = 0.0;
              if (cidx_recv != ci->index())
              {
                reloc_local_c.push_back(cidx_recv);
                reloc_local_p.push_back(_P->get_particle(ci->index(), i));
                _P->delete_particle(ci->index(), i);
                i--; // Decrement iterator
              }
            }
          }
          else if (f.num_entities(tdim) == 1)
          {
            const facet_t ftype = facets_info[target_facet].type;
            // Then we hit a boundary, but which type?
            if (f.num_global_entities(tdim) == 2)
            {
              assert(ftype == facet_t::internal);
              // Then it is an internal boundary
              // Do a full push
              _P->push_particle(dt_rem, up, ci->index(), i);
              dt_rem *= 0.;

              if (pbc_active)
                pbc_limits_violation(ci->index(),
                                     i); // Check on sequence crossing internal
                                         // bc -> crossing periodic bc
              // TODO: do same for closed bcs to handle (unlikely event):
              // internal bc-> closed bc

              // Go to the particle communicator
              _P->particle_communicator_collect(ci->index(), i);
              i--;
            }
            else if (ftype == facet_t::open)
            {
              // Particle leaves the domain. Simply erase!
              // FIXME: additional check that particle indeed leaves domain
              // (u\cdotn > 0)
              apply_open_bc(ci->index(), i);
              dt_rem *= 0.;
              i--;
            }
            else if (ftype == facet_t::closed)
            {
              // Closed BC
              apply_closed_bc(dt_int, up, ci->index(), i, target_facet);
              dt_rem -= dt_int;
            }
            else if (ftype == facet_t::periodic)
            {
              // Then periodic bc
              apply_periodic_bc(dt_rem, up, ci->index(), i, target_facet);
              if (num_processes > 1) // Behavior in parallel
                _P->particle_communicator_collect(ci->index(), i);
              else
              {
                // Behavior in serial
                std::size_t cell_id = _P->mesh()
                                          ->bounding_box_tree()
                                          ->compute_first_entity_collision(
                                              _P->x(ci->index(), i));
                reloc_local_c.push_back(cell_id);
                reloc_local_p.push_back(_P->get_particle(ci->index(), i));
                _P->delete_particle(ci->index(), i);
              }
              dt_rem *= 0.;
              i--;
            }
            else
            {
              dolfin_error("advect_particles.cpp::do_step",
                           "encountered unknown boundary",
                           "Only internal boundaries implemented yet");
            }
          }
          else
          {
            dolfin_error("advect_particles.cpp::do_step",
                         "found incorrect number of facets (<1 or > 2)",
                         "Unknown");
          }
        } // end else
      }   // end while
    }     // end for
  }       // end for

  // Relocate local
  for (std::size_t i = 0; i < reloc_local_c.size(); ++i)
  {
    if (reloc_local_c[i] != std::numeric_limits<unsigned int>::max())
      _P->add_particle(reloc_local_c[i], reloc_local_p[i]);
    else
    {
      dolfin_error("advection.cpp::do_step",
                   "find a hosting cell on local process", "Unknown");
    }
  }

  // Debug only
  /*
  for (std::size_t p = 0; p < num_processes; p++){
      std::cout<<"Size of comm_snd at process "<<p<<"
  "<<comm_snd[p].size()<<std::endl;
  }
  */

  // Relocate global
  if (num_processes > 1)
    _P->particle_communicator_push();
}
//-----------------------------------------------------------------------------
void advect_particles::update_facets_info()
{
  // Clear and set facets info to support moving meshes
  facets_info.clear();
  set_facets_info();
}
//-----------------------------------------------------------------------------
std::tuple<std::size_t, double>
advect_particles::time2intersect(std::size_t cidx, double dt, const Point xp,
                                 const Point up)
{
  // Time to facet intersection
  const Mesh* mesh = _P->mesh();
  const std::size_t tdim = mesh->topology().dim();
  double dt_int = std::numeric_limits<double>::max();
  std::size_t target_facet = std::numeric_limits<std::size_t>::max();

  Cell c(*mesh, cidx);
  for (unsigned int i = 0; i < c.num_entities(tdim - 1); ++i)
  {
    std::size_t fidx = c.entities(tdim - 1)[i];
    Facet f(*mesh, fidx);

    Point normal = facets_info[fidx].normal;

    // Normal points outward from Cell 0, so reverse if this is Cell 1 of the
    // Facet
    if (f.entities(tdim)[0] != cidx)
      normal *= -1.0;

    // Compute distance to point. For procedure, see Haworth (2010). Though it
    // is slightly modified
    double h = f.distance(xp);

    // double dtintd = std::max(0., h / (up.dot(normal)) ); //See Haworth
    double denom = up.dot(normal);
    if (denom > 0. && denom < 1e-8)
      denom *= -1.; // If up orth to normal --> blows up timestep

    double dtintd = h / denom;
    // TODO: is this robust for: 1) very small h? 2) infinite number?
    if ((dtintd < dt_int && dtintd > 0. && h > 1E-10)
        || (h < 1E-10 && denom > 0.))
    {
      dt_int = dtintd;
      // Then hit a face or located exactly at a face with non-zero velocity in
      // outward normal direction
      if (dt_int <= dt)
      {
        target_facet = fidx;
      }
    }
  }
  // Store and return intersect info in tuple
  std::tuple<std::size_t, double> intersect_info(target_facet, dt_int);
  return intersect_info;
}
//-----------------------------------------------------------------------------
void advect_particles::apply_open_bc(std::size_t cidx, std::size_t pidx)
{
  _P->delete_particle(cidx, pidx);
}
//-----------------------------------------------------------------------------
void advect_particles::apply_closed_bc(double dt, Point& up, std::size_t cidx,
                                       std::size_t pidx, std::size_t fidx)
{
  // First push particle
  _P->push_particle(dt, up, cidx, pidx);
  // Mirror velocity
  Point normal = facets_info[fidx].normal;
  up -= 2 * (up.dot(normal)) * normal;
}
//-----------------------------------------------------------------------------
void advect_particles::apply_periodic_bc(double dt, Point& up, std::size_t cidx,
                                         std::size_t pidx, std::size_t fidx)
{
  const std::size_t gdim = _P->mesh()->geometry().dim();
  Point midpoint = facets_info[fidx].midpoint;
  std::size_t row_match = std::numeric_limits<std::size_t>::max();
  std::size_t row_friend;
  std::size_t component;
  bool hit = false;
  for (std::size_t i = 0; i < pbc_lims.size(); i++)
  {
    for (std::size_t j = 0; j < gdim; j++)
    {
      if (std::abs(midpoint[j] - pbc_lims[i][j * 2]) < 1E-10
          && std::abs(midpoint[j] - pbc_lims[i][j * 2 + 1]) < 1E-10)
      {
        // Then we most likely found a match, but check if midpoint coordinates
        // are in between the limits for the other coordinate directions
        hit = true;
        for (std::size_t k = 0; k < gdim; k++)
        {
          if (k == j)
            continue;
          // New formulation
          if (midpoint[k] <= pbc_lims[i][k * 2]
              || midpoint[k] >= pbc_lims[i][k * 2 + 1])
            hit = false;
        }
        if (hit)
        {
          row_match = i;
          component = j;
          goto break_me;
        }
      }
    }
  }

break_me:
  // Throw an error if rowmatch not set at this point
  if (row_match == std::numeric_limits<std::size_t>::max())
    dolfin_error("advect_particles.cpp::apply_periodic_bc",
                 "find matching periodic boundary info", "Unknown");
  // Column and matchin column come in pairs
  if (row_match % 2 == 0)
  {
    // Find the uneven friend
    row_friend = row_match + 1;
  }
  else
  {
    // Find the even friend
    row_friend = row_match - 1;
  }

  // For multistep/multistage (!?) schemes, you may need to copy the old
  // position before doing the actual push
  _P->push_particle(dt, up, cidx, pidx);

  // Point formulation
  Point x = _P->x(cidx, pidx);
  x[component] += pbc_lims[row_friend][component * 2]
                  - pbc_lims[row_match][component * 2];

  // Corners can be tricky, therefore include this test
  for (std::size_t i = 0; i < gdim; i++)
  {
    if (i == component)
      continue; // Skip this
    if (x[i] < pbc_lims[row_match][i * 2])
    {
      // Then we push the particle to the other end of domain
      x[i] += (pbc_lims[row_friend][i * 2 + 1] - pbc_lims[row_match][i * 2]);
    }
    else if (x[i] > pbc_lims[row_match][i * 2 + 1])
    {
      x[i] -= (pbc_lims[row_match][i * 2 + 1] - pbc_lims[row_friend][i * 2]);
    }
  }
  _P->set_property(cidx, pidx, 0, x);
}
//-----------------------------------------------------------------------------
void advect_particles::pbc_limits_violation(std::size_t cidx, std::size_t pidx)
{
  // This method guarantees that particles can cross internal bc -> periodic bc
  // in one time step without being deleted.
  // FIXME: more efficient implementation??
  // FIXME: can give troubles when domain decomposition results in one cell in
  // domain corner Check if periodic bcs are violated somewhere, if so, modify
  // particle position
  std::size_t gdim = _P->mesh()->geometry().dim();

  Point x = _P->x(cidx, pidx);

  for (std::size_t i = 0; i < pbc_lims.size() / 2; i++)
  {
    for (std::size_t j = 0; j < gdim; j++)
    {
      if (std::abs(pbc_lims[2 * i][2 * j] - pbc_lims[2 * i][2 * j + 1]) < 1E-13)
      {
        if (x[j] > pbc_lims[2 * i][2 * j] && x[j] > pbc_lims[2 * i + 1][2 * j])
        {
          x[j] -= (std::max(pbc_lims[2 * i][2 * j], pbc_lims[2 * i + 1][2 * j])
                   - std::min(pbc_lims[2 * i][2 * j],
                              pbc_lims[2 * i + 1][2 * j]));
          // Check whether the other bounds are violated, to handle corners
          // FIXME: cannot handle cases where domain of friend in one direction
          // is different from match, reason: looping over periodic bc pairs
          for (std::size_t k = 0; k < gdim; k++)
          {
            if (k == j)
              continue;
            if (x[k] < pbc_lims[2 * i][2 * k])
            {
              x[k] += (pbc_lims[2 * i + 1][2 * k + 1] - pbc_lims[2 * i][2 * k]);
            }
            else if (x[k] > pbc_lims[2 * i][2 * k + 1])
            {
              x[k] -= (pbc_lims[2 * i][2 * k + 1] - pbc_lims[2 * i + 1][2 * k]);
            }
          }
        }
        else if (x[j] < pbc_lims[2 * i][2 * j]
                 && x[j] < pbc_lims[2 * i + 1][2 * j])
        {
          x[j] += (std::max(pbc_lims[2 * i][2 * j], pbc_lims[2 * i + 1][2 * j])
                   - std::min(pbc_lims[2 * i][2 * j],
                              pbc_lims[2 * i + 1][2 * j]));
          // Check wheter the other bounds are violated, to handle corners
          for (std::size_t k = 0; k < gdim; k++)
          {
            if (k == j)
              continue;
            if (_P->x(cidx, pidx)[k] < pbc_lims[2 * i][2 * k])
            {
              x[k] += (pbc_lims[2 * i + 1][2 * k + 1] - pbc_lims[2 * i][2 * k]);
            }
            else if (x[k] > pbc_lims[2 * i][2 * k + 1])
            {
              x[k] -= (pbc_lims[2 * i][2 * k + 1] - pbc_lims[2 * i + 1][2 * k]);
            }
          }
        } // else do nothing
      }
    }
  }
  _P->set_property(cidx, pidx, 0, x);
}
//-----------------------------------------------------------------------------
void advect_particles::do_substep(double dt, Point& up, const std::size_t cidx,
                                  std::size_t* pidx, const std::size_t step,
                                  const std::size_t num_steps,
                                  const std::size_t xp0_idx,
                                  const std::size_t up0_idx,
                                  std::vector<std::size_t>& reloc_local_c,
                                  std::vector<particle>& reloc_local_p)
{
  double dt_rem = dt;
  // std::size_t cidx_recv = cidx;

  const Mesh* mesh = _P->mesh();
  const std::size_t mpi_size = MPI::size(mesh->mpi_comm());
  const std::size_t gdim = mesh->geometry().dim();
  const std::size_t tdim = mesh->topology().dim();

  std::size_t cidx_recv = std::numeric_limits<std::size_t>::max();

  if (step == 0)
    cidx_recv = cidx;
  else
  {
    // The reason for doing this step is:
    // for the multistep (RK) schemes, the carried old position may not be the
    // same as the cell where the particle lives newest position is always
    // carried
    // TODO: Can we think of smarter implementation?
    cidx_recv = _P->mesh()->bounding_box_tree()->compute_first_entity_collision(
        _P->x(cidx, *pidx));

    // One alternative might be:
    // Cell cell(*(_P->_mesh), cidx);
    // bool contain = cell.contains(_P->_cell2part[cidx][*pidx][0])
    // If true  cidx_recv = cidx; and continue
    // if not: do entity collision

    // FIXME: this approach is robust for the internal points multistep schemes,
    // but what about multistage schemes and near closed/periodic bc's?
    if (cidx_recv == std::numeric_limits<unsigned int>::max())
    {
      _P->push_particle(dt_rem, up, cidx, *pidx);
      if (pbc_active)
        pbc_limits_violation(cidx, *pidx);

      if (step == (num_steps - 1))
      {
        // Copy current position to old position
        // so something like
        _P->set_property(cidx, *pidx, xp0_idx, _P->x(cidx, *pidx));
      }
      // Apparently, this always lead to a communicate, but why?
      _P->particle_communicator_collect(cidx, *pidx);
      (*pidx)--;
      return; // Stop right here
    }
  }

  bool hit_cbc = false; // Hit closed boundary condition (?!)
  while (dt_rem > 1E-15)
  {
    // Returns facet which is intersected and the time it takes to do so
    std::tuple<std::size_t, double> intersect_info
        = time2intersect(cidx_recv, dt_rem, _P->x(cidx, *pidx), up);
    const std::size_t target_facet = std::get<0>(intersect_info);
    const double dt_int = std::get<1>(intersect_info);

    if (target_facet == std::numeric_limits<std::size_t>::max())
    {
      // Then remain within cell, finish time step
      _P->push_particle(dt_rem, up, cidx, *pidx);
      dt_rem *= 0.;

      if (step == (num_steps - 1))
        // Copy current position to old position
        _P->set_property(cidx, *pidx, xp0_idx, _P->x(cidx, *pidx));

      // If cidx_recv != ci->index(), particles crossed facet and hence need to
      // be relocated
      if (cidx_recv != cidx)
      {
        // Then relocate local
        reloc_local_c.push_back(cidx_recv);
        reloc_local_p.push_back(_P->get_particle(cidx, *pidx));
        _P->delete_particle(cidx, *pidx);
        (*pidx)--; // Decrement iterator
      }
    }
    else
    {
      Facet f(*mesh, target_facet);
      const unsigned int* fcells = f.entities(tdim);

      // Two options: if internal (==2) else if boundary
      if (f.num_entities(tdim) == 2)
      {
        // Then we cross facet which has a neighboring cell
        _P->push_particle(dt_int, up, cidx, *pidx);

        // Update index of receiving cell
        cidx_recv = (fcells[0] == cidx_recv) ? fcells[1] : fcells[0];

        // Update remaining time
        dt_rem -= dt_int;
        if (dt_rem < 1E-15)
        {
          // Then terminate
          dt_rem *= 0.;
          // Copy current position to old position
          if (step == (num_steps - 1))
            _P->set_property(cidx, *pidx, xp0_idx, _P->x(cidx, *pidx));

          if (cidx_recv != cidx)
          {
            reloc_local_c.push_back(cidx_recv);
            reloc_local_p.push_back(_P->get_particle(cidx, *pidx));
            _P->delete_particle(cidx, *pidx);
            (*pidx)--; // Decrement iterator
          }
        }
      }
      else if (f.num_entities(tdim) == 1)
      {
        const facet_t ftype = facets_info[target_facet].type;
        // Then we hit a boundary, but which type?
        if (f.num_global_entities(tdim) == 2)
        { // Internal boundary between processes
          assert(ftype == facet_t::internal);
          _P->push_particle(dt_rem, up, cidx, *pidx);
          dt_rem *= 0.;

          if (pbc_active)
            pbc_limits_violation(
                cidx,
                *pidx); // Updates particle position if pbc_limits is violated
          // Copy current position to old position
          if (step == (num_steps - 1) || hit_cbc)
            _P->set_property(cidx, *pidx, xp0_idx, _P->x(cidx, *pidx));

          _P->particle_communicator_collect(cidx, *pidx);
          (*pidx)--;
          return; // Stop right here
        }
        else if (ftype == facet_t::open)
        {
          // Particle leaves the domain. Simply erase!
          apply_open_bc(cidx, *pidx);
          dt_rem *= 0.;
          (*pidx)--;
        }
        else if (ftype == facet_t::closed)
        {
          apply_closed_bc(dt_int, up, cidx, *pidx, target_facet);
          dt_rem -= dt_int;

          // TODO: CHECK THIS
          dt_rem
              += (1. - dti[step]) * (dt / dti[step]); // Make timestep complete
          // If we hit a closed bc, modify following, probably is first order:

          // TODO: UPDATE AS PARTICLE!
          std::vector<double> dummy_vel(gdim,
                                        std::numeric_limits<double>::max());
          _P->set_property(cidx, *pidx, up0_idx, Point(gdim, dummy_vel.data()));

          hit_cbc = true;
        }
        else if (ftype == facet_t::periodic)
        {
          // TODO: add support for periodic bcs
          apply_periodic_bc(dt_rem, up, cidx, *pidx, target_facet);

          // Copy current position to old position
          if (step == (num_steps - 1))
            _P->set_property(cidx, *pidx, xp0_idx, _P->x(cidx, *pidx));

          if (mpi_size > 1)
          {
            // Behavior in parallel
            // Always do a global push
            _P->particle_communicator_collect(cidx, *pidx);
          }
          else
          {
            // Behavior in serial
            // TODO: call particle locate
            std::size_t cell_id
                = _P->mesh()
                      ->bounding_box_tree()
                      ->compute_first_entity_collision(_P->x(cidx, *pidx));

            reloc_local_c.push_back(cell_id);
            reloc_local_p.push_back(_P->get_particle(cidx, *pidx));
            _P->delete_particle(cidx, *pidx);
          }

          dt_rem *= 0.;
          (*pidx)--;
        }
        else
        {
          dolfin_error("advect_particles.cpp::do_step",
                       "encountered unknown boundary",
                       "Only internal boundaries implemented yet");
        }
      }
      else
      {
        dolfin_error("advect_particles.cpp::do_step",
                     "found incorrect number of facets (<1 or > 2)", "Unknown");
      }
    }
  } // end_while
}
//-----------------------------------------------------------------------------
advect_particles::~advect_particles() {}
//
//-----------------------------------------------------------------------------
//
//      RUNGE KUTTA 2
//
//-----------------------------------------------------------------------------
//
advect_rk2::advect_rk2(particles& P, FunctionSpace& U, Function& uhi,
                       const std::string type1)
    : advect_particles(P, U, uhi, type1)
{
  update_particle_template();
  init_weights();
}
//-----------------------------------------------------------------------------
advect_rk2::advect_rk2(
    particles& P, FunctionSpace& U, Function& uhi, const std::string type1,
    Eigen::Ref<const Eigen::Array<double, Eigen::Dynamic, 1>> pbc_limits)
    : advect_particles(P, U, uhi, type1, pbc_limits)
{
  update_particle_template();
  init_weights();
}
//-----------------------------------------------------------------------------
advect_rk2::advect_rk2(
    particles& P, FunctionSpace& U, Function& uhi, const BoundaryMesh& bmesh,
    const std::string type1,
    Eigen::Ref<const Eigen::Array<std::size_t, Eigen::Dynamic, 1>> indices1,
    const std::string type2,
    Eigen::Ref<const Eigen::Array<std::size_t, Eigen::Dynamic, 1>> indices2)
    : advect_particles(P, U, uhi, bmesh, type1, indices1, type2, indices2)
{
  update_particle_template();
  init_weights();
}
//-----------------------------------------------------------------------------
advect_rk2::advect_rk2(
    particles& P, FunctionSpace& U, Function& uhi, const BoundaryMesh& bmesh,
    const std::string type1,
    Eigen::Ref<const Eigen::Array<std::size_t, Eigen::Dynamic, 1>> indices1,
    const std::string type2,
    Eigen::Ref<const Eigen::Array<std::size_t, Eigen::Dynamic, 1>> indices2,
    Eigen::Ref<const Eigen::Array<double, Eigen::Dynamic, 1>> pbc_limits)
    : advect_particles(P, U, uhi, bmesh, type1, indices1, type2, indices2,
                       pbc_limits)
{
  update_particle_template();
  init_weights();
}
//-----------------------------------------------------------------------------
void advect_rk2::do_step(double dt)
{
  if (dt <= 0.)
    dolfin_error("advect_particles.cpp::step", "set timestep.",
                 "Timestep should be > 0.");

  const MPI_Comm mpi_comm = _P->mesh()->mpi_comm();
  std::size_t gdim = _P->mesh()->geometry().dim();

  std::size_t num_processes = MPI::size(mpi_comm);

  std::vector<std::vector<double>> coeffs_storage(_P->mesh()->num_cells());
  std::size_t num_substeps = 2;

  for (std::size_t step = 0; step < num_substeps; step++)
  {
    // Needed for local reloc
    std::vector<std::size_t> reloc_local_c;
    std::vector<particle> reloc_local_p;

    for (CellIterator ci(*(_P->mesh())); !ci.end(); ++ci)
    {
      if (step == 0)
      { // Restrict once per cell, once per timestep
        std::vector<double> coeffs;
        Utils::return_expansion_coeffs(coeffs, *ci, uh);
        coeffs_storage[ci->index()].insert(coeffs_storage[ci->index()].end(),
                                           coeffs.begin(), coeffs.end());
      }

      for (std::size_t i = 0; i < _P->num_cell_particles(ci->index()); i++)
      {
        Eigen::MatrixXd basis_mat(_value_size_loc, _space_dimension);
        Utils::return_basis_matrix(basis_mat.data(), _P->x(ci->index(), i), *ci,
                                   _element);

        // Compute value at point using expansion coeffs and basis matrix, first
        // convert to Eigen matrix
        Eigen::Map<Eigen::VectorXd> exp_coeffs(
            coeffs_storage[ci->index()].data(), _space_dimension);
        Eigen::VectorXd u_p = basis_mat * exp_coeffs;

        Point up(gdim, u_p.data());
        if (step == 0)
          _P->set_property(ci->index(), i, up0_idx, up);
        else
        {
          // Goto next particle, this particle hitted closed bound
          if (_P->property(ci->index(), i, up0_idx)[0]
              == std::numeric_limits<double>::max())
            continue;
          up += _P->property(ci->index(), i, up0_idx);
          up *= 0.5;
        }

        // Reset position to old
        if (step == 1)
          _P->set_property(ci->index(), i, 0,
                           _P->property(ci->index(), i, xp0_idx));

        // Do substep
        do_substep(dt, up, ci->index(), &i, step, num_substeps, xp0_idx,
                   up0_idx, reloc_local_c, reloc_local_p);
      }
    }

    // Local relocate
    for (std::size_t i = 0; i < reloc_local_c.size(); i++)
    {
      if (reloc_local_c[i] != std::numeric_limits<unsigned int>::max())
        _P->add_particle(reloc_local_c[i], reloc_local_p[i]);
      else
      {
        dolfin_error("advection_rk2.cpp::do_step",
                     "find a hosting cell on local process", "Unknown");
      }
    }

    // Global relocate
    if (num_processes > 1)
      _P->particle_communicator_push();
  }
}
//-----------------------------------------------------------------------------
advect_rk2::~advect_rk2() {}
//
//-----------------------------------------------------------------------------
//
//      RUNGE KUTTA 3
//
//-----------------------------------------------------------------------------
//
advect_rk3::advect_rk3(particles& P, FunctionSpace& U, Function& uhi,
                       const std::string type1)
    : advect_particles(P, U, uhi, type1)
{
  update_particle_template();
  init_weights();
}
//-----------------------------------------------------------------------------
advect_rk3::advect_rk3(
    particles& P, FunctionSpace& U, Function& uhi, const std::string type1,
    Eigen::Ref<const Eigen::Array<double, Eigen::Dynamic, 1>> pbc_limits)
    : advect_particles(P, U, uhi, type1, pbc_limits)
{
  update_particle_template();
  init_weights();
}
//-----------------------------------------------------------------------------
advect_rk3::advect_rk3(
    particles& P, FunctionSpace& U, Function& uhi, const BoundaryMesh& bmesh,
    const std::string type1,
    Eigen::Ref<const Eigen::Array<std::size_t, Eigen::Dynamic, 1>> indices1,
    const std::string type2,
    Eigen::Ref<const Eigen::Array<std::size_t, Eigen::Dynamic, 1>> indices2)
    : advect_particles(P, U, uhi, bmesh, type1, indices1, type2, indices2)
{
  update_particle_template();
  init_weights();
}
//-----------------------------------------------------------------------------
advect_rk3::advect_rk3(
    particles& P, FunctionSpace& U, Function& uhi, const BoundaryMesh& bmesh,
    const std::string type1,
    Eigen::Ref<const Eigen::Array<std::size_t, Eigen::Dynamic, 1>> indices1,
    const std::string type2,
    Eigen::Ref<const Eigen::Array<std::size_t, Eigen::Dynamic, 1>> indices2,
    Eigen::Ref<const Eigen::Array<double, Eigen::Dynamic, 1>> pbc_limits)
    : advect_particles(P, U, uhi, bmesh, type1, indices1, type2, indices2,
                       pbc_limits)
{
  update_particle_template();
  init_weights();
}
//-----------------------------------------------------------------------------
void advect_rk3::do_step(double dt)
{
  if (dt < 0.)
    dolfin_error("advect_particles.cpp::step", "set timestep.",
                 "Timestep should be > 0.");

  const MPI_Comm mpi_comm = _P->mesh()->mpi_comm();
  const std::size_t gdim = _P->mesh()->geometry().dim();
  std::size_t num_processes = MPI::size(mpi_comm);

  std::vector<std::vector<double>> coeffs_storage(_P->mesh()->num_cells());
  std::size_t num_substeps = 3;

  for (std::size_t step = 0; step < num_substeps; step++)
  {
    // Needed for local reloc
    std::vector<std::size_t> reloc_local_c;
    std::vector<particle> reloc_local_p;

    for (CellIterator ci(*(_P->mesh())); !ci.end(); ++ci)
    {
      if (step == 0)
      { // Restrict once per cell, once per timestep
        std::vector<double> coeffs;
        Utils::return_expansion_coeffs(coeffs, *ci, uh);
        coeffs_storage[ci->index()].insert(coeffs_storage[ci->index()].end(),
                                           coeffs.begin(), coeffs.end());
      }

      // Loop over particles
      for (std::size_t i = 0; i < _P->num_cell_particles(ci->index()); i++)
      {
        Eigen::MatrixXd basis_mat(_value_size_loc, _space_dimension);
        Utils::return_basis_matrix(basis_mat.data(), _P->x(ci->index(), i), *ci,
                                   _element);

        // Compute value at point using expansion coeffs and basis matrix, first
        // convert to Eigen matrix
        Eigen::Map<Eigen::VectorXd> exp_coeffs(
            coeffs_storage[ci->index()].data(), _space_dimension);
        Eigen::VectorXd u_p = basis_mat * exp_coeffs;

        Point up(gdim, u_p.data());

        // Then reset position to the old position
        _P->set_property(ci->index(), i, 0,
                         _P->property(ci->index(), i, xp0_idx));

        if (step == 0)
          _P->set_property(ci->index(), i, up0_idx, up * (weights[step]));
        else if (step == 1)
        {
          Point p = _P->property(ci->index(), i, up0_idx);
          if (p[0] == std::numeric_limits<double>::max())
            continue;
          _P->set_property(ci->index(), i, up0_idx, p + up * (weights[step]));
        }
        else if (step == 2)
        {
          Point p = _P->property(ci->index(), i, up0_idx);
          if (p[0] == std::numeric_limits<double>::max())
            continue;
          up *= weights[step];
          up += _P->property(ci->index(), i, up0_idx);
        }

        // Reset position to old
        if (step == 1)
          _P->set_property(ci->index(), i, 0,
                           _P->property(ci->index(), i, xp0_idx));

        // Do substep
        do_substep(dt * dti[step], up, ci->index(), &i, step, num_substeps,
                   xp0_idx, up0_idx, reloc_local_c, reloc_local_p);
      }
    }

    // Local relocate
    for (std::size_t i = 0; i < reloc_local_c.size(); i++)
    {
      if (reloc_local_c[i] != std::numeric_limits<unsigned int>::max())
        _P->add_particle(reloc_local_c[i], reloc_local_p[i]);
      else
      {
        dolfin_error("advection_rk2.cpp::do_step",
                     "find a hosting cell on local process", "Unknown");
      }
    }

    // Global relocate
    if (num_processes > 1)
      _P->particle_communicator_push();
  }
}
//-----------------------------------------------------------------------------
advect_rk3::~advect_rk3() {}<|MERGE_RESOLUTION|>--- conflicted
+++ resolved
@@ -17,11 +17,6 @@
    * "periodic"   --> periodic bc (additional info on extent required)
    * "closed"     --> closed boundary
    */
-<<<<<<< HEAD
-  set_bfacets(type1);
-
-=======
->>>>>>> 94e8b761
   // Set facet info
   set_facets_info();
 
@@ -493,8 +488,7 @@
 //-----------------------------------------------------------------------------
 void advect_particles::update_facets_info()
 {
-  // Clear and set facets info to support moving meshes
-  facets_info.clear();
+  // Update set_facets_info to support moving meshes
   set_facets_info();
 }
 //-----------------------------------------------------------------------------
