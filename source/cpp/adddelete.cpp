--- conflicted
+++ resolved
@@ -213,14 +213,9 @@
         Point point_value;
 
         // Again the idx_func+1 for skipping position
-<<<<<<< HEAD
-        for (std::size_t pidx_pv = 0; pidx_pv < _P->num_cell_particles(cidx); pidx_pv++)
-          point_value += distance[pidx_pv] * _P->property(cidx, pidx_pv, idx_func + 1);
-=======
         for (std::size_t p = 0; p < _P->num_cell_particles(cidx); ++p)
           point_value
               += distance[p] * _P->property(cidx, p, idx_func + 1);
->>>>>>> e8e50853
 
         point_value /= distance_sum;
 
